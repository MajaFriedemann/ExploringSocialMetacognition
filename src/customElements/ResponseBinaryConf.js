import * as utils from "../utils.js";

customElements.define('esm-response-binary-conf',
    /**
     * @class The ResponseBinaryConf is a div element which handles responses from
     * the participant. Its properties are set using the data-* HTML fields.
     * Currently supports continuous values only, interpolated linearly from
     * data-min to data-max.
     *
     * @property min {double} Minimum response value (used for advice)
     * @property max {double} Maximum response value (used for advice)
     * @property confMin {double} Minimum confidence value
     * @property confMax {double} Maximum confidence value
     * @property prefix {string} Prefix to response values
     * @property suffix {string} Suffix to response values
     * @property decimals {int} Number of decimal points in response values
     * @property labelStep {double} Label separation
     * @property markerWidths {number[]} marker widths in years
     * @property timeout {int} Maximum response time in ms
     */
    class ResponseBinaryConf extends HTMLElement {

        constructor() {
            super();

            setTimeout((me) => me.reset(), 0, this);
            this.querySelectorAll(".response-column").forEach(e => {
                e.addEventListener("click", evt => this.endInput(evt));
                e.addEventListener("touchend", evt => this.endInput(evt));

                e.addEventListener("mousemove", evt => this.registerInput(evt));
                e.addEventListener("touchmove", evt => this.registerInput(evt));

                e.addEventListener("mouseleave", evt => this.clearInput(evt));
            });
        }

        /**
         * Handle inputting a response (moving the mouse over a response area, or touching a response area).
         * @param evt {MouseEvent|TouchEvent}
         * @return {boolean|null}
         */
        registerInput(evt) {
            // Set the height of the inner column as appropriate
            const me = evt.currentTarget;
            const bb = me.getBoundingClientRect();
            const parent = me.parentElement.parentElement;

            if(!me.closest("esm-response-binary-conf").responseEnabled)
                return false;
            if(!me.querySelector(".response-column-inner:not(.ghost)"))
                return;

            // If a touch is dragged out of the column, zero it
<<<<<<< HEAD
            if(window.TouchEvent && evt instanceof TouchEvent) {
=======
            if(TouchEvent && evt instanceof TouchEvent) {
>>>>>>> 00a0f2b0
                const t = evt.targetTouches[0];
                if(!(t.clientX >= bb.left &&
                    t.clientX <= bb.right &&
                    t.clientY >= bb.top &&
                    t.clientY <= bb.bottom)) {
                    this.clearInput(evt);
                    return;
                }
            }

            const y = evt.clientY || evt.targetTouches[0].clientY;
            const mouseHeight = y - bb.top -
                // account for borders
                (bb.height - me.clientHeight) / 2;

            const p = 100 - (mouseHeight / me.clientHeight * 100);
            const pc =
                Math.min(parseFloat(this.dataset.confMax),
                    Math.max(parseFloat(this.dataset.confMin), p));
            const d = this.dataset.decimals? parseInt(this.dataset.decimals) : 0;
            const percent = Math.round(pc * Math.pow(10, d)) / Math.pow(10, d);

            // Graphical update
            me.querySelector(".response-column-inner:not(.ghost)").style.height =
                percent.toString() + "%";
            // Store data
            this.responseData.confidence = percent;
            this.responseData.answer = parent.querySelector(".response-answer").innerHTML;
            this.responseData.slider = me.id;

            this.responseData.labels = "";
            parent.querySelectorAll(".response-label-text").forEach(txt => {
                if(this.responseData.labels.length)
                    this.responseData.labels += "|";
                this.responseData.labels += txt.innerHTML;
            });
            this.responseData.timeEstimate = new Date().getTime();

            // Store the index of the response column
            const columns = document.querySelectorAll(".response-column");
            for(let i = 0; i < columns.length; i++)
                if(columns[i] === me) {
                    this.responseData.ans = i;
                    break;
                }

            this.responseData.complete = true;
        }

        /**
         * Support cancelling a prospective answer
         * @param evt {MouseEvent|TouchEvent}
         * @return {boolean|null}
         */
        clearInput(evt) {
            const me = evt.currentTarget;

            if(!me.closest("esm-response-binary-conf").responseEnabled)
                return false;
            if(!me.querySelector(".response-column-inner:not(.ghost)"))
                return;

            this.responseData.complete = false;

            me.querySelector(".response-column-inner:not(.ghost)").style.height = 0;
        }

        /**
         * Handle submitting an event
         * @param evt {MouseEvent|TouchEvent}
         */
        endInput(evt) {
            // Touch events must still be within the target to be valid endings
            // This allows cancelling the response by dragging the touch out
<<<<<<< HEAD
            if(window.TouchEvent && evt instanceof TouchEvent) {
=======
            if(TouchEvent && evt instanceof TouchEvent) {
>>>>>>> 00a0f2b0
                // Stop propagation of other events
                evt.preventDefault();

                // Check if touch is still over the target zone
                const bb = evt.currentTarget.getBoundingClientRect();
                const t = evt.changedTouches[0];

                if(!(t.clientX >= bb.left &&
                    t.clientX <= bb.right &&
                    t.clientY >= bb.top &&
                    t.clientY <= bb.bottom)) {
                    this.clearInput(evt);
                    return;
                }
            }

            // Add a ghost of the response
            const column = evt.currentTarget.querySelector(".response-column-inner:not(.ghost)");
            const ghost = column.parentElement.appendChild(column.cloneNode(true));
            ghost.classList.add("ghost");

            this.saveResponse(evt);
        }

        /**
         * Set up the events for handling estimate input.
         * @param [reset=true] {boolean} whether to reset the ResponseBinaryConf prior to enabling responding
         */
        enableResponse(reset = true) {
            if(reset)
                this.reset();

            this.classList.remove("cloak");
            this.responseEnabled = true;

            if(this.timeout > 0)
                this.timeoutTimer = setTimeout(this.reject, this.timeout, "timeout");
        }

        /**
         * Save estimate input. Remove the estimate events.
         * @param [evt=null] {MouseEvent|TouchEvent|null}
         */
        saveResponse(evt = null) {
            const me = this.closest("esm-response-binary-conf");

            if(!me.responseData.complete)
                return;

            if(evt)
                me.clearInput(evt);

            me.responseEnabled = false;

            if(typeof me.resolve === "function")
                me.resolve(me.responseData);

            if(me.timeoutTimer)
                clearTimeout(me.timeoutTimer);
        }

        /**
         * Perform the response collection process.
         *
         * @param [timeout=null] {int|null|undefined} maximum number of milliseconds to wait before
         * returning a Timeout.
         * @param [reset=true] {boolean} whether to reset the response panel
         *
         * @return {Promise} Resolve with the response data, or Timeout reject
         */
        getResponse(timeout, reset = true) {
            if(typeof timeout === "undefined" || timeout === null)
                this.timeout = this.dataset.hasOwnProperty("timeout")?
                    this.dataset.timeout : Infinity;

            const me = this;
            this.enableResponse(reset);

            return new Promise(function (resolve, reject) {
                me.resolve = resolve; // Called in saveResponse
                me.reject = reject; // Called automatically after timeout
            });
        }

        /**
         * Refresh the element ready for collecting a new response.
         */
        reset() {
            this.classList.add('cloak');
            this.responseEnabled = false;

            // clear data
            this.responseData = {
                slider: null,
                labels: "",
                answer: "",
                timeEstimate: null,

                complete: false
            };

            // reset timeline styling
            this.querySelectorAll(".response-column-inner").forEach(e => {
                e.style.height = 0;
            });

            this.querySelectorAll(".response-marker.feedback").forEach(
                e => e.remove()
            );
            this.querySelectorAll(".ghost").forEach(e => e.remove());
        }

        /**
         * Produce the details the study will need to run attention checks using this response method.
         * @return {{question: string, answer: *, markerWidths: *}}
         */
        get attentionCheck() {

            const answers = [
                this.querySelector(".response-panel:first-of-type .response-answer").innerHTML,
                this.querySelector(".response-panel:last-of-type .response-answer").innerHTML
            ];

            const ans = Math.random() < .5? 0 : 1;
            const conf = Math.random() >= .5;

            const q = "for this question pick the '" +
                answers[ans] + "' answer with " +
                (conf? "high" : "low") + " confidence";

            return {
                question: q,
                answer: ans,
                confidence: conf,
                checkFunction: t => this.isAttentionCheckCorrect(t)
            }
        }

        /**
         * Check a response matches the expected attention check properties, i.e. the requested answer was given with the requested confidence
         * @param trial
         * @return {boolean}
         */
        isAttentionCheckCorrect(trial) {
            if(trial.data.responseAns !== trial.correctAnswer ||
                (trial.data.responseConfidence > (this.dataset.confMax - this.dataset.confMin) / 2) !== trial.attentionCheckHighConf)
                return false;

            return true;
        }

        /**
         * Move the feedback marker
         * @param value {number} correct answer value
         * @param anchor {number} anchor value
         */
        feedbackMarker(value, anchor) {
            let marker = this.querySelector(".response-marker.correct.feedback");
            if(marker)
                marker.remove();

            const side = value < anchor? 0 : 1;
            const correct = this.responseData.ans === side;

            marker = document.createElement("div");
            marker.classList.add("response-marker", "correct", "feedback");
            if(!correct)
                marker.classList.add("participantWrong");

            marker.innerHTML = "&starf;";
            this.querySelector(".response-panel:" +
                (side? "last-of-type" : "first-of-type")).appendChild(marker);
        }
    }
);

/**
 * Inject the ResponseBinaryConf CSS file
 */
function registerResponseBinaryConfCSS() {

    // Inject styling
    const myLink = document.querySelector('script[src*="ResponseBinaryConf.js"]');
    const href = myLink.src.replace("ResponseBinaryConf.js", "ResponseBinaryConf.css");

    const css = document.createElement('link');
    css.href = href;
    css.rel = "stylesheet";
    css.type = "text/css";
    document.head.appendChild(css);
}

registerResponseBinaryConfCSS();<|MERGE_RESOLUTION|>--- conflicted
+++ resolved
@@ -52,11 +52,7 @@
                 return;
 
             // If a touch is dragged out of the column, zero it
-<<<<<<< HEAD
             if(window.TouchEvent && evt instanceof TouchEvent) {
-=======
-            if(TouchEvent && evt instanceof TouchEvent) {
->>>>>>> 00a0f2b0
                 const t = evt.targetTouches[0];
                 if(!(t.clientX >= bb.left &&
                     t.clientX <= bb.right &&
@@ -131,11 +127,7 @@
         endInput(evt) {
             // Touch events must still be within the target to be valid endings
             // This allows cancelling the response by dragging the touch out
-<<<<<<< HEAD
             if(window.TouchEvent && evt instanceof TouchEvent) {
-=======
-            if(TouchEvent && evt instanceof TouchEvent) {
->>>>>>> 00a0f2b0
                 // Stop propagation of other events
                 evt.preventDefault();
 
